--- conflicted
+++ resolved
@@ -8,7 +8,7 @@
 from copy import copy
 from io import BytesIO
 from PIL import Image, ExifTags
-from bag import asbool
+from bag.settings import asbool
 from .exceptions import FileNotAllowed
 from .actions import BaseFilesAction
 
@@ -76,23 +76,6 @@
         img.versions_quality = 90
     """
 
-<<<<<<< HEAD
-from __future__ import (absolute_import, division, print_function,
-                        unicode_literals)
-# import imghdr  # imghdr.what(file)
-from copy import copy
-from io import BytesIO
-from PIL import Image, ExifTags
-from bag.settings import asbool
-from .exceptions import FileNotAllowed
-from .actions import BaseFilesAction
-
-
-class ImageAction(BaseFilesAction):
-    __doc__ = __doc__
-
-=======
->>>>>>> f7e5c6ea
     EXIF_TAGS = {v: k for (k, v) in ExifTags.TAGS.items()}  # str to int map
 
     EXIF_ROTATION_FIX = {1: 0, 8: 90, 3: 180, 6: 270}
