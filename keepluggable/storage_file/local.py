--- conflicted
+++ resolved
@@ -5,7 +5,8 @@
 from __future__ import (absolute_import, division, print_function,
                         unicode_literals)
 import mimetypes
-from bag import resolve_path
+from bag.settings import resolve_path
+from keepluggable import read_setting
 from . import BasePayloadStorage
 
 MEGABYTE = 1048576
@@ -36,27 +37,10 @@
         local.storage_path = some.python.resource:relative/directory
     """
 
-<<<<<<< HEAD
-from __future__ import (absolute_import, division, print_function,
-                        unicode_literals)
-from time import time
-from bag.settings import resolve_path
-from keepluggable import read_setting
-from . import BasePayloadStorage
-
-MEGABYTE = 1048576
-
-
-class LocalFilesystemStorage(BasePayloadStorage):
-    __doc__ = __doc__
-
     def __init__(self, settings):
+        # super(LocalFilesystemStorage, self).__init__(orchestrator)
+        # self.storage_path = orchestrator.settings.read('local.storage_path')
         self.storage_path = read_setting(settings, 'local.storage_path')
-=======
-    def __init__(self, orchestrator):
-        super(LocalFilesystemStorage, self).__init__(orchestrator)
-        self.storage_path = orchestrator.settings.read('local.storage_path')
->>>>>>> f7e5c6ea
         self.directory = resolve_path(self.storage_path).absolute()
         if not self.directory.exists():
             self.directory.mkdir(parents=True)
