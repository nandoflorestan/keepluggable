# -*- coding: utf-8 -*-

<<<<<<< HEAD
"""Component that stores file metadata in a relational database."""

=======
>>>>>>> 52eb2a80
from __future__ import (absolute_import, division, print_function,
                        unicode_literals)
from bag.sqlalchemy.tricks import ID, MinimalBase, now_column
from sqlalchemy import Column
from sqlalchemy.types import Integer, Unicode
<<<<<<< HEAD
=======
from keepluggable import resolve_setting
>>>>>>> 52eb2a80


class SQLAlchemyMetadataStorage(object):
    """File metadata storage backend base class using SQLAlchemy.

    This class certainly needs to be subclassed for your specific use case.
    You must examine the source code and override methods as necessary.
    The most important reason for this is that each application will need
    to namespace the stored files differently.

<<<<<<< HEAD
    **Configuration settings**
=======
    ***Configuration settings***
>>>>>>> 52eb2a80

    - ``sql.file_model_cls`` must point to a certain model class to store
      the file metadata.
    - ``sql.session`` should point to a scoped session global variable.
      But instead of using this setting, you may override the
      ``_get_session()`` method.

<<<<<<< HEAD
    **Creating your File model class**
=======
    ***Creating your File model class***
>>>>>>> 52eb2a80

    Your File model class must inherit from the BaseFile mixin class that
    we provide. Here is an example in which files are separated by user::

        from bag import fk_rel
        from keepluggable.storage_metadata.sql import (
            BaseFile, SQLAlchemyMetadataStorage)
        from sqlalchemy import Column, UniqueConstraint
        from sqlalchemy.types import Unicode

        from myapp.db import Base
        from myapp.modules.user.models import User


        class File(Base, BaseFile):
            __table_args__ = (
                UniqueConstraint('user_id', 'md5', name='file_user_md5_key'),
                {})

            # You can add any columns for information entered by the user:
            description = Column(Unicode(320), nullable=False, default='')
            # title = Column(Unicode(80), nullable=False)
            # alt

            # Relationships
            user_id, user = fk_rel(User, backref='files')

            @property  # Your File model must define a "namespace" property.
            def namespace(self):  # In this example a user has her own files.
                return str(self.user_id)

        # Create a self-referential foreign key and relationship so that
        # a file can point to its original version:
        File.original_id, File.versions = fk_rel(File, nullable=True)
        # When original_id is null, this is the original file.
    """

    def __init__(self, orchestrator):
        """Read settings and ensure a SQLAlchemy session can be obtained."""
        self.orchestrator = orchestrator

        self.file_model_cls = orchestrator.settings.resolve(
            'sql.file_model_cls')

        # Get a session at startup just to make sure it is configured
        self._get_session()

    def _get_session(self):
        """Return the SQLAlchemy session."""
<<<<<<< HEAD
        return self.orchestrator.settings.resolve('sql.session')

    def put(self, namespace, metadata, sas=None):
        """Create or update a file corresponding to the given ``metadata``.

        Return a 2-tuple containing the ID of the entity
        and a boolean saying whether the entity is new or existing.

=======
        return resolve_setting(self.settings, 'sql.session')

    def put(self, namespace, metadata, sas=None):
        """Create or update a file corresponding to the given ``metadata``.

        This method returns a 2-tuple containing the ID of the entity
        and a boolean saying whether the entity is new or existing.

>>>>>>> 52eb2a80
        Instead of overriding this method, it is probably better for
        you to override the methods it calls.
        """
        sas = sas or self._get_session()
        entity = self._query(namespace, key=metadata['md5'], sas=sas).first()
        is_new = entity is None
        if is_new:
            is_new = metadata.pop('is_new', None)
            entity = self._instantiate(namespace, metadata, sas=sas)
            sas.add(entity)
            metadata['is_new'] = is_new
        else:
            self._update(namespace, metadata, entity, sas=sas)
        sas.flush()
        return entity.id, is_new

    def _query(self, namespace, key=None, filters=None, what=None, sas=None):
        """Override this to search for an existing file.

        You probably need to do something with the ``namespace``.
        """
        sas = sas or self._get_session()
        q = sas.query(what or self.file_model_cls)
        if key is not None:
            q = q.filter_by(md5=key)
        if filters is not None:
            q = q.filter_by(**filters)
        return q

    def _instantiate(self, namespace, metadata, sas=None):
<<<<<<< HEAD
        """Return an instance of the file model.

        Override this to add or delete arguments on the constructor call.
=======
        """Override this to add or delete arguments on the constructor call.

>>>>>>> 52eb2a80
        You probably need to do something with the ``namespace``.
        """
        return self.file_model_cls(**metadata)

    def _update(self, namespace, metadata, entity, sas=None):
<<<<<<< HEAD
        """Update the metadata of an existing entity.

        You might need to override and do something with the ``namespace``.
=======
        """Override this to update the metadata of an existing entity.

        You might need to do something with the ``namespace``.
>>>>>>> 52eb2a80
        """
        for key, value in metadata.items():
            setattr(entity, key, value)

    def update(self, namespace, id, metadata, sas=None):
        """Update a file metadata. It must already exist in the database."""
        sas = sas or self._get_session()
        # entity = self._query(namespace, key=key, sas=sas).one()
        # entity = self._query(namespace, sas=sas).get(id)
        entity = sas.query(self.file_model_cls).get(id)
        assert entity is not None, "Unknown file #{} in namespace {}".format(
            id, namespace)
        self._update(namespace, metadata, entity, sas=sas)
        sas.flush()
        return entity.to_dict(sas)

    def gen_originals(self, namespace, filters=None, sas=None):
        """Generator of original files (not derived versions)."""
        sas = sas or self._get_session()
        filters = {} if filters is None else filters
        filters['version'] = 'original'
        for entity in self._query(namespace, filters=filters, sas=sas):
            yield entity.to_dict(sas)

    # Not currently used, except by the local storage
    def gen_keys(self, namespace, filters=None, sas=None):
        """Generator of the keys in a namespace."""
        sas = sas or self._get_session()
        q = self._query(
            namespace, filters=filters, what=self.file_model_cls.md5, sas=sas)
        for tup in q:
            yield tup[0]

    def get(self, namespace, key, sas=None):
<<<<<<< HEAD
        """Dict containing the metadata of one file, or None if not found.
=======
        """Return a dict containing the metadata of one file.

        or None if not found.
>>>>>>> 52eb2a80
        """
        sas = sas or self._get_session()
        entity = self._query(sas=sas, namespace=namespace, key=key).first()
        return entity.to_dict(sas) if entity else None

    def delete_with_versions(self, namespace, key, sas=None):
        """Delete a file along with all its versions."""
        sas = sas or self._get_session()
        original = self._query(
            sas=sas, namespace=namespace, key=key).one()
        for version in original.versions:
            sas.delete(version)
        sas.delete(original)

    def delete(self, namespace, key, sas=None):
        """Delete one file."""
        sas = sas or self._get_session()
        self._query(sas=sas, namespace=namespace, key=key).delete()


class BaseFile(ID, MinimalBase):
    """Base mixin class for a model that represents file metadata.

    The file MAY be an image.
    """

    # id = Primary key that exists because we inherit from ID
    md5 = Column(Unicode(32), nullable=False,
                 doc='hashlib.md5(file_content).hexdigest()')
    file_name = Column(Unicode(300))  # includes the file_extension
    length = Column(Integer, nullable=False, doc='File size in bytes')
    created = now_column()  # Stores the moment the instance is created
    mime_type = Column(Unicode(255), doc='MIME type; e.g. "image/jpeg"')
    # http://stackoverflow.com/questions/643690/maximum-mimetype-length-when-storing-type-in-db
    image_width = Column(Integer, doc='Image width in pixels')
    image_height = Column(Integer, doc='Image height in pixels')
    image_format = Column(Unicode(20), doc='JPEG, PNG, GIF etc.')
    version = Column(Unicode(20), default='original')

    @property
    def is_image(self):
        """self.image_width is not None"""
        return self.image_width is not None

    @property
    def aspect_ratio(self):
        """self.image_width / self.image_height"""
        return self.image_width / self.image_height

    @property
    def is_the_original(self):
        """self.original_id is None"""
        return self.original_id is None

    def get_original(self, sas):
        """Return the file this instance is derived from."""
        return sas.query(type(self)).get(self.original_id)

    def q_versions(self, sas, order_by='image_width'):
        """Query that returns files derived from this instance."""
        return sas.query(type(self)).filter_by(
            original_id=self.id).order_by(order_by)

    def __repr__(self):
        return '<{} #{} "{}" {}>'.format(
            type(self).__name__, self.id, self.file_name, self.version)

    def to_dict(self, sas, versions=True):
        """Convert this File, and optionally its versions, to a dictionary."""
<<<<<<< HEAD
        dic = super(BaseFile, self).to_dict()
        dic['versions'] = [v.to_dict(sas) for v in self.q_versions(sas)] \
=======
        d = super(BaseFile, self).to_dict()
        d['versions'] = [v.to_dict(sas) for v in self.q_versions(sas)] \
>>>>>>> 52eb2a80
            if versions else []
        return dic<|MERGE_RESOLUTION|>--- conflicted
+++ resolved
@@ -1,19 +1,12 @@
 # -*- coding: utf-8 -*-
 
-<<<<<<< HEAD
 """Component that stores file metadata in a relational database."""
 
-=======
->>>>>>> 52eb2a80
 from __future__ import (absolute_import, division, print_function,
                         unicode_literals)
 from bag.sqlalchemy.tricks import ID, MinimalBase, now_column
 from sqlalchemy import Column
 from sqlalchemy.types import Integer, Unicode
-<<<<<<< HEAD
-=======
-from keepluggable import resolve_setting
->>>>>>> 52eb2a80
 
 
 class SQLAlchemyMetadataStorage(object):
@@ -24,11 +17,7 @@
     The most important reason for this is that each application will need
     to namespace the stored files differently.
 
-<<<<<<< HEAD
     **Configuration settings**
-=======
-    ***Configuration settings***
->>>>>>> 52eb2a80
 
     - ``sql.file_model_cls`` must point to a certain model class to store
       the file metadata.
@@ -36,11 +25,7 @@
       But instead of using this setting, you may override the
       ``_get_session()`` method.
 
-<<<<<<< HEAD
     **Creating your File model class**
-=======
-    ***Creating your File model class***
->>>>>>> 52eb2a80
 
     Your File model class must inherit from the BaseFile mixin class that
     we provide. Here is an example in which files are separated by user::
@@ -90,25 +75,14 @@
 
     def _get_session(self):
         """Return the SQLAlchemy session."""
-<<<<<<< HEAD
         return self.orchestrator.settings.resolve('sql.session')
 
     def put(self, namespace, metadata, sas=None):
         """Create or update a file corresponding to the given ``metadata``.
 
-        Return a 2-tuple containing the ID of the entity
-        and a boolean saying whether the entity is new or existing.
-
-=======
-        return resolve_setting(self.settings, 'sql.session')
-
-    def put(self, namespace, metadata, sas=None):
-        """Create or update a file corresponding to the given ``metadata``.
-
         This method returns a 2-tuple containing the ID of the entity
         and a boolean saying whether the entity is new or existing.
 
->>>>>>> 52eb2a80
         Instead of overriding this method, it is probably better for
         you to override the methods it calls.
         """
@@ -139,28 +113,17 @@
         return q
 
     def _instantiate(self, namespace, metadata, sas=None):
-<<<<<<< HEAD
         """Return an instance of the file model.
 
         Override this to add or delete arguments on the constructor call.
-=======
-        """Override this to add or delete arguments on the constructor call.
-
->>>>>>> 52eb2a80
         You probably need to do something with the ``namespace``.
         """
         return self.file_model_cls(**metadata)
 
     def _update(self, namespace, metadata, entity, sas=None):
-<<<<<<< HEAD
         """Update the metadata of an existing entity.
 
         You might need to override and do something with the ``namespace``.
-=======
-        """Override this to update the metadata of an existing entity.
-
-        You might need to do something with the ``namespace``.
->>>>>>> 52eb2a80
         """
         for key, value in metadata.items():
             setattr(entity, key, value)
@@ -195,14 +158,7 @@
             yield tup[0]
 
     def get(self, namespace, key, sas=None):
-<<<<<<< HEAD
-        """Dict containing the metadata of one file, or None if not found.
-=======
-        """Return a dict containing the metadata of one file.
-
-        or None if not found.
->>>>>>> 52eb2a80
-        """
+        """Dict containing the metadata of one file, or None if not found."""
         sas = sas or self._get_session()
         entity = self._query(sas=sas, namespace=namespace, key=key).first()
         return entity.to_dict(sas) if entity else None
@@ -271,12 +227,7 @@
 
     def to_dict(self, sas, versions=True):
         """Convert this File, and optionally its versions, to a dictionary."""
-<<<<<<< HEAD
         dic = super(BaseFile, self).to_dict()
         dic['versions'] = [v.to_dict(sas) for v in self.q_versions(sas)] \
-=======
-        d = super(BaseFile, self).to_dict()
-        d['versions'] = [v.to_dict(sas) for v in self.q_versions(sas)] \
->>>>>>> 52eb2a80
             if versions else []
         return dic